--- conflicted
+++ resolved
@@ -20,19 +20,11 @@
 
 r = RefererParser::Referer.new(referer_url)
 
-<<<<<<< HEAD
-puts p.known?                # =>  true
-puts p.referer               # => 'Google'
-puts p.search_parameter      # => 'q'     
-puts p.search_term           # => 'gateway oracle cards denise linn'
-puts p.uri.host              # => 'google.com'
-=======
 puts r.known?                # =>  true
 puts r.referer               # => 'Google'
 puts r.search_parameter      # => 'q'     
 puts r.search_term           # => 'gateway oracle cards denise linn'
 puts r.uri.host              # => 'www.google.com'
->>>>>>> 258ff098
 ```
 
 For more information, please see the Ruby [README] [ruby-readme].
@@ -126,13 +118,9 @@
 [snowplow]: https://github.com/snowplow/snowplow
 [ruby-impl]: https://github.com/snowplow/referer-parser/tree/master/ruby
 [ruby-readme]: https://github.com/snowplow/referer-parser/blob/master/ruby/README.md
-<<<<<<< HEAD
 [java-scala-impl]: https://github.com/snowplow/referer-parser/tree/master/java-scala
 [java-scala-readme]: https://github.com/snowplow/referer-parser/blob/master/java-scala/README.md
-[referers-yml]: https://github.com/snowplow/referer-parser/blob/master/referers.yml
-=======
 [search-yml]: https://github.com/snowplow/referer-parser/blob/master/search.yml
->>>>>>> 258ff098
 [talk-to-us]: https://github.com/snowplow/snowplow/wiki/Talk-to-us
 
 [piwik]: http://piwik.org
