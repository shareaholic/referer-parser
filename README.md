--- conflicted
+++ resolved
@@ -5,11 +5,7 @@
 referer-parser is available in the following languages, each available in a sub-folder of this repository:
 
 * [Ruby implementation] [ruby-impl]
-<<<<<<< HEAD
 * [Java and Scala implementation] [java-scala-imp]
-=======
-* Java and Scala implementation _coming soon_
->>>>>>> 533be0b4
 
 referer-parser is a core component of [SnowPlow] [snowplow], open-source web-scale analytics powered by Hadoop and Hive.
 
@@ -22,21 +18,13 @@
 
 referer_url = 'http://www.google.com/search?q=gateway+oracle+cards+denise+linn&hl=en&client=safari'
 
-<<<<<<< HEAD
-p.known? 				        # =>  true
-p.referer 				      # => 'Google'
-p.search_parameter      # => 'q'
-p.search_term           # => 'gateway oracle cards denise linn'
-p.uri.host              # => 'www.google.com'
-=======
 p = RefererParser::Parser.new(referer_url)
 
-puts p.known? 				 # =>  true
-puts p.referer 				 # => 'Google'
+puts p.known? 				       # =>  true
+puts p.referer 				       # => 'Google'
 puts p.search_parameter      # => 'q'			
 puts p.search_term           # => 'gateway oracle cards denise linn'
 puts p.uri.host              # => 'google.com'
->>>>>>> 533be0b4
 ```
 
 For more information, please see the Ruby [README] [ruby-readme].
@@ -126,12 +114,9 @@
 
 [snowplow]: https://github.com/snowplow/snowplow
 [ruby-impl]: https://github.com/snowplow/referer-parser/tree/master/ruby
-<<<<<<< HEAD
+[ruby-readme]: https://github.com/snowplow/referer-parser/blob/master/ruby/README.md
 [java-scala-impl]: https://github.com/snowplow/referer-parser/tree/master/java-scala
-[java-scala-readme]: xxx
-=======
-[ruby-readme]: https://github.com/snowplow/referer-parser/blob/master/ruby/README.md
->>>>>>> 533be0b4
+[java-scala-readme]: https://github.com/snowplow/referer-parser/blob/master/java-scala/README.md
 [referers-yml]: https://github.com/snowplow/referer-parser/blob/master/referers.yml
 [talk-to-us]: https://github.com/snowplow/snowplow/wiki/Talk-to-us
 
